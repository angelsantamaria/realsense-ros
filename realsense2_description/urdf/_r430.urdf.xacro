<?xml version="1.0"?>

<!--
License: Apache 2.0. See LICENSE file in root directory.
Copyright(c) 2017 Intel Corporation. All Rights Reserved

This is the URDF model for the Intel RealSense 430 camera, in it's
aluminum peripherial evaluation case.
-->

<robot name="sensor_r430" xmlns:xacro="http://ros.org/wiki/xacro">
  <!-- Includes -->
  <xacro:include filename="$(find realsense2_description)/urdf/_materials.urdf.xacro" />

  <xacro:property name="M_PI" value="3.1415926535897931" />

  <!-- The following values are approximate, and the camera node
   publishing TF values with actual calibrated camera extrinsic values -->
  <xacro:property name="r430_cam_depth_to_left_ir_offset" value="-0.025"/>
  <xacro:property name="r430_cam_depth_to_right_ir_offset" value="0.025"/>
  <xacro:property name="r430_cam_depth_to_fisheye_offset" value="0.042"/>

  <!-- The following values model the aluminum peripherial case for the
    R430 camera, with the camera joint represented by the actual 
    peripherial camera tripod mount -->
  <xacro:property name="r430_cam_width" value="0.105"/>
  <xacro:property name="r430_cam_height" value="0.039"/>
  <xacro:property name="r430_cam_depth" value="0.019"/>
  <xacro:property name="r430_cam_mount_from_center_offset" value=".0275"/>

  <!-- The following offset is relative the the physical R430 camera peripherial
    camera tripod mount -->
  <xacro:property name="r430_cam_depth_px" value="0.00"/>
  <xacro:property name="r430_cam_depth_py" value="-0.035"/>
  <xacro:property name="r430_cam_depth_pz" value="0.028"/>

<<<<<<< HEAD
  <xacro:macro name="sensor_r430" params="name:=camera parent *origin">
=======
  <xacro:macro name="sensor_r430" params="parent *origin name:=camera">
>>>>>>> 05b25bd0

    <material name="${name}_aluminum">
      <color rgba="0.5 0.5 0.5 1"/>
    </material>
    <!-- camera body, with origin at bottom screw mount -->
    <joint name="${name}_joint" type="fixed">
      <xacro:insert_block name="origin" />
      <parent link="${parent}"/>
      <child link="${name}_link" />
    </joint>

    <link name="${name}_link">
      <visual>
      <origin xyz="0 ${-r430_cam_mount_from_center_offset} ${r430_cam_height/2}" rpy="${M_PI/2} 0 ${M_PI/2}"/>
        <geometry>
          <box size="${r430_cam_width} ${r430_cam_height} ${r430_cam_depth}"/>
          <!--<mesh filename="package://realsense2_description/meshes/r430/r430.dae" />-->
        </geometry>
        <material name="${name}_aluminum"/>
      </visual>
      <collision>
        <origin xyz="0.0 0.0 ${r430_cam_height/2}" rpy="0 0 0"/>
        <geometry>
        <box size="${r430_cam_depth} ${r430_cam_width} ${r430_cam_height}"/>
        </geometry>
      </collision>
      <inertial>
        <!-- The following are not reliable values, and should not be used for modeling -->
        <mass value="0.564" />
        <origin xyz="0 0 0" />
        <inertia ixx="0.003881243" ixy="0.0" ixz="0.0" iyy="0.000498940" iyz="0.0" izz="0.003879257" />
      </inertial>
    </link>
   
    <!-- camera depth joints and links -->
    <joint name="${name}_depth_joint" type="fixed">
      <origin xyz="${r430_cam_depth_px} ${r430_cam_depth_py} ${r430_cam_depth_pz}" rpy="0 0 0"/>
      <parent link="${name}_link"/>
      <child link="${name}_depth_frame" />
    </joint>
    <link name="${name}_depth_frame"/>

    <joint name="${name}_depth_optical_joint" type="fixed">
      <origin xyz="0 0 0" rpy="${-M_PI/2} 0 ${-M_PI/2}" />
      <parent link="${name}_depth_frame" />
      <child link="${name}_depth_optical_frame" />
    </joint>
    <link name="${name}_depth_optical_frame"/>
      
    <!-- camera left IR joints and links -->
    <joint name="${name}_left_ir_joint" type="fixed">
      <origin xyz="0 ${r430_cam_depth_to_left_ir_offset} 0" rpy="0 0 0" />
      <parent link="${name}_depth_frame" />
      <child link="${name}_left_ir_frame" />
    </joint>
    <link name="${name}_left_ir_frame"/>

    <joint name="${name}_left_ir_optical_joint" type="fixed">
      <origin xyz="0 0 0" rpy="${-M_PI/2} 0 ${-M_PI/2}" />
      <parent link="${name}_left_ir_frame" />
      <child link="${name}_left_ir_optical_frame" />
    </joint>
    <link name="${name}_left_ir_optical_frame"/>

    <!-- camera right IR joints and links -->
    <joint name="${name}_right_ir_joint" type="fixed">
      <origin xyz="0 ${r430_cam_depth_to_right_ir_offset} 0" rpy="0 0 0" />
      <parent link="${name}_depth_frame" />
      <child link="${name}_right_ir_frame" />
    </joint>
    <link name="${name}_right_ir_frame"/>

    <joint name="${name}_right_ir_optical_joint" type="fixed">
      <origin xyz="0 0 0" rpy="${-M_PI/2} 0 ${-M_PI/2}" />
      <parent link="${name}_right_ir_frame" />
      <child link="${name}_right_ir_optical_frame" />
    </joint>
    <link name="${name}_right_ir_optical_frame"/>

    <!-- camera fisheye joints and links -->
    <joint name="${name}_fisheye_joint" type="fixed">
      <origin xyz="0 ${r430_cam_depth_to_fisheye_offset} 0" rpy="0 0 0" />
      <parent link="${name}_depth_frame" />
      <child link="${name}_fisheye_frame" />
    </joint>
    <link name="${name}_fisheye_frame"/>

    <joint name="${name}_fisheye_optical_joint" type="fixed">
      <origin xyz="0 0 0" rpy="${-M_PI/2} 0 ${-M_PI/2}" />
      <parent link="${name}_fisheye_frame" />
      <child link="${name}_fisheye_optical_frame" />
    </joint>
    <link name="${name}_fisheye_optical_frame"/>
  </xacro:macro>
</robot><|MERGE_RESOLUTION|>--- conflicted
+++ resolved
@@ -34,15 +34,8 @@
   <xacro:property name="r430_cam_depth_py" value="-0.035"/>
   <xacro:property name="r430_cam_depth_pz" value="0.028"/>
 
-<<<<<<< HEAD
-  <xacro:macro name="sensor_r430" params="name:=camera parent *origin">
-=======
   <xacro:macro name="sensor_r430" params="parent *origin name:=camera">
->>>>>>> 05b25bd0
 
-    <material name="${name}_aluminum">
-      <color rgba="0.5 0.5 0.5 1"/>
-    </material>
     <!-- camera body, with origin at bottom screw mount -->
     <joint name="${name}_joint" type="fixed">
       <xacro:insert_block name="origin" />
